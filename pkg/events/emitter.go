package events

import (
	"bytes"
	"fmt"
	"io/ioutil"
	"log"
	"net/http"
	"sync"
	"time"
)

// Emitter types are used by the transporter pipeline to consume events from a pipeline's event channel
// and process them.
// Start() will start the emitter and being consuming events
// Stop() stops the event loop and releases any resources.  Stop is expected to shut down the process cleanly,
// the pipeline process will block until Stop() returns
type Emitter interface {
	Start()
	Stop()
}

// emitter is the implementation of Emitter
type emitter struct {
	listenChan chan Event
	emit       EmitFunc
	stop       chan struct{}
	wg         *sync.WaitGroup
	started    bool
}

// EmitFunc is a function that takes an Event as input and emits it
type EmitFunc func(Event) error

// NewEmitter creates a new emitter that will listen on the listen channel and use the emit EmitFunc
// to process events
func NewEmitter(listen chan Event, emit EmitFunc) Emitter {
	return &emitter{
		listenChan: listen,
		emit:       emit,
		stop:       make(chan struct{}),
		wg:         &sync.WaitGroup{},
		started:    false,
	}
}

// Start the emitter
func (e *emitter) Start() {
	if !e.started {
		e.started = true
		go e.startEventListener()
	}
}

// Stop sends a stop signal and waits for the inflight posts to complete before exiting
func (e *emitter) Stop() {
	e.stop <- struct{}{}
	e.wg.Wait()
	e.started = false
}

func (e *emitter) startEventListener() {
	for {
		select {
		case <-e.stop:
			return
		case event := <-e.listenChan:
			e.wg.Add(1)
			go func(event Event) {
				defer e.wg.Done()
				err := e.emit(event)
				if err != nil {
					log.Print(err)
				}
			}(event)
		case <-time.After(100 * time.Millisecond):
			continue
			// noop
		}
	}
}

// HTTPPostEmitter listens on the event channel and posts the events to an http server
// Events are serialized into json, and sent via a POST request to the given Uri
// http errors are logged as warnings to the console, and won't stop the Emitter
func HTTPPostEmitter(uri, key, pid string) EmitFunc {
	return EmitFunc(func(event Event) error {
		ba, err := event.Emit()
		if err != err {
			return err
		}

		req, err := http.NewRequest("POST", uri, bytes.NewBuffer(ba))
		if err != nil {
			return err
		}
		req.Header.Set("Content-Type", "application/json")
		if len(pid) > 0 && len(key) > 0 {
			req.SetBasicAuth(pid, key)
		}
		cli := &http.Client{}
		resp, err := cli.Do(req)

		if err != nil {
			return err
		}
		_, err = ioutil.ReadAll(resp.Body)
		if err != nil {
			return err
		}
		defer resp.Body.Close()
		if resp.StatusCode != 200 && resp.StatusCode != 201 {
			return fmt.Errorf("http error code, expected 200 or 201, got %d, (%s)", resp.StatusCode, ba)
		}
		return nil
	})
}

// NoopEmitter consumes the events from the listening channel and does nothing with them
// this is useful for cli utilities that dump output to stdout in any case, and don't want
// to clutter the program's output with metrics
func NoopEmitter() EmitFunc {
	return EmitFunc(func(event Event) error { return nil })
}

// LogEmitter constructs a LogEmitter to use with a transporter pipeline.
// A LogEmitter listens on the event channel and uses go's log package to emit the event,
// eg.
//   2014/11/28 16:56:58 boot map[source:mongo out:mongo]
//   2014/11/28 16:56:58 metrics source recordsIn: 0, recordsOut: 203
//   2014/11/28 16:56:58 exit
//   2014/11/28 16:56:58 metrics source/out recordsIn: 203, recordsOut: 0
func LogEmitter() EmitFunc {
	return EmitFunc(func(event Event) error {
		log.Println(event.String())
		return nil
	})
}

// JSONLogEmitter constructs a LogEmitter to use with a transporter pipeline.
// A JsonLogEmitter listens on the event channel and uses go's fmt package to emit the event,
// eg.
// {"ts":1436889121,"name":"metrics","path":"source-development.jobs/dest-x.jobs","records":121}
// {"ts":1436889121,"name":"exit","version":"0.0.4","endpoints":{"dest-x.jobs":"mongo","source-development.jobs":"mongo"}}
<<<<<<< HEAD
type JSONLogEmitter struct {
	chstop chan chan bool
	ch     chan Event
}

// Start the emitter
func (e *JSONLogEmitter) Start() {
	go e.startEventListener()
}

// Init sets the event channel
func (e *JSONLogEmitter) Init(ch chan Event) {
	e.ch = ch
}

// Stop the emitter
func (e *JSONLogEmitter) Stop() {
	s := make(chan bool)
	e.chstop <- s
	<-s
}

func (e *JSONLogEmitter) startEventListener() {
	for {
		select {
		case s := <-e.chstop:
			s <- true
			return
		case event := <-e.ch:
			j, err := event.Emit()
			if err != nil {
				continue
			}
			fmt.Println(string(j))
		case <-time.After(100 * time.Millisecond):
			continue
			// noop
=======
func JSONLogEmitter() EmitFunc {
	return EmitFunc(func(event Event) error {
		j, err := event.Emit()
		if err != nil {
			return err
>>>>>>> ca49aca2
		}
		fmt.Println(string(j))
		return nil
	})
}<|MERGE_RESOLUTION|>--- conflicted
+++ resolved
@@ -142,51 +142,11 @@
 // eg.
 // {"ts":1436889121,"name":"metrics","path":"source-development.jobs/dest-x.jobs","records":121}
 // {"ts":1436889121,"name":"exit","version":"0.0.4","endpoints":{"dest-x.jobs":"mongo","source-development.jobs":"mongo"}}
-<<<<<<< HEAD
-type JSONLogEmitter struct {
-	chstop chan chan bool
-	ch     chan Event
-}
-
-// Start the emitter
-func (e *JSONLogEmitter) Start() {
-	go e.startEventListener()
-}
-
-// Init sets the event channel
-func (e *JSONLogEmitter) Init(ch chan Event) {
-	e.ch = ch
-}
-
-// Stop the emitter
-func (e *JSONLogEmitter) Stop() {
-	s := make(chan bool)
-	e.chstop <- s
-	<-s
-}
-
-func (e *JSONLogEmitter) startEventListener() {
-	for {
-		select {
-		case s := <-e.chstop:
-			s <- true
-			return
-		case event := <-e.ch:
-			j, err := event.Emit()
-			if err != nil {
-				continue
-			}
-			fmt.Println(string(j))
-		case <-time.After(100 * time.Millisecond):
-			continue
-			// noop
-=======
 func JSONLogEmitter() EmitFunc {
 	return EmitFunc(func(event Event) error {
 		j, err := event.Emit()
 		if err != nil {
 			return err
->>>>>>> ca49aca2
 		}
 		fmt.Println(string(j))
 		return nil
