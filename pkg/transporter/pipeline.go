package transporter

import (
	"log"
	"time"

	"git.compose.io/compose/transporter/pkg/adaptor"
	"git.compose.io/compose/transporter/pkg/events"
	"git.compose.io/compose/transporter/pkg/state"
)

// VERSION the library
const (
	VERSION = "0.1.2beta"
)

// A Pipeline is a the end to end description of a transporter data flow.
// including the source, sink, and all the transformers along the way
type Pipeline struct {
	source        *Node
	emitter       events.Emitter
	sessionStore  state.SessionStore
	metricsTicker *time.Ticker

	// Err is the fatal error that was sent from the adaptor
	// that caused us to stop this process.  If this is nil, then
	// the transporter is running
	Err           error
	sessionTicker *time.Ticker
}

// NewDefaultPipeline returns a new Transporter Pipeline with the given node tree, and
// uses the events.HttpPostEmitter to deliver metrics.
// eg.
//   source :=
//   	transporter.NewNode("source", "mongo", adaptor.Config{"uri": "mongodb://localhost/", "namespace": "boom.foo", "debug": false, "tail": true}).
// 	  	Add(transporter.NewNode("out", "file", adaptor.Config{"uri": "stdout://"}))
//   pipeline, err := transporter.NewDefaultPipeline(source, events.Api{URI: "http://localhost/endpoint"}, 1*time.Second)
//   if err != nil {
// 	  fmt.Println(err)
// 	  os.Exit(1)
//   }
// pipeline.Run()
func NewDefaultPipeline(source *Node, uri, key, pid string, interval time.Duration) (*Pipeline, error) {
	return NewPipeline(source, events.HTTPPostEmitter(uri, key, pid), interval, nil, 10*time.Second)
}

// NewPipeline creates a new Transporter Pipeline using the given tree of nodes, and Event Emitter
// eg.
//   source :=
//   	transporter.NewNode("source", "mongo", adaptor.Config{"uri": "mongodb://localhost/", "namespace": "boom.foo", "debug": false, "tail": true}).
// 	  	Add(transporter.NewNode("out", "file", adaptor.Config{"uri": "stdout://"}))
//   pipeline, err := transporter.NewPipeline(source, events.NewNoopEmitter(), 1*time.Second, state.NewFilestore(pid, "/tmp/transporter.state"), 10*time.Second)
//   if err != nil {
// 	  fmt.Println(err)
// 	  os.Exit(1)
//   }
// pipeline.Run()
func NewPipeline(source *Node, emit events.EmitFunc, interval time.Duration, sessionStore state.SessionStore, sessionInterval time.Duration) (*Pipeline, error) {

	pipeline := &Pipeline{
		source:        source,
		metricsTicker: time.NewTicker(interval),
	}

	if sessionStore != nil {
		pipeline.sessionStore = sessionStore
		pipeline.sessionTicker = time.NewTicker(sessionInterval)
	}

	// init the pipeline
	err := pipeline.source.Init(interval)
	if err != nil {
		return pipeline, err
	}

	// init the emitter with the right chan
	pipeline.emitter = events.NewEmitter(source.pipe.Event, emit)

	// start the emitters
	go pipeline.startErrorListener(source.pipe.Err)
	go pipeline.startMetricsGatherer()

	if sessionStore != nil {
		pipeline.initState()
		go pipeline.startStateSaver()
	}
	pipeline.emitter.Start()

	return pipeline, nil
}

func (pipeline *Pipeline) String() string {
	return pipeline.source.String()
}

// Stop sends a stop signal to the emitter and all the nodes, whether they are running or not.
// the node's database adaptors are expected to clean up after themselves, and stop will block until
// all nodes have stopped successfully
func (pipeline *Pipeline) Stop() {
	pipeline.source.Stop()
	pipeline.emitter.Stop()
	if pipeline.sessionStore != nil {
		pipeline.sessionTicker.Stop()
	}
	pipeline.metricsTicker.Stop()
}

// Run the pipeline
func (pipeline *Pipeline) Run() error {
	endpoints := pipeline.source.Endpoints()
	// send a boot event
	pipeline.source.pipe.Event <- events.NewBootEvent(time.Now().UnixNano(), VERSION, endpoints)

	// start the source
	err := pipeline.source.Start()
	if err != nil && pipeline.Err == nil {
		pipeline.Err = err // only set it if it hasn't been set already.
	}

	// pipeline has stopped, emit one last round of metrics and send the exit event
	pipeline.emitMetrics()
	if pipeline.sessionStore != nil {
		pipeline.setState()
	}
	pipeline.source.pipe.Event <- events.NewExitEvent(time.Now().UnixNano(), VERSION, endpoints)

	// the source has exited, stop all the other nodes
	pipeline.Stop()

	return pipeline.Err
}

// start error listener consumes all the events on the pipe's Err channel, and stops the pipeline
// when it receives one
func (pipeline *Pipeline) startErrorListener(cherr chan error) {
	for err := range cherr {
		if aerr, ok := err.(adaptor.Error); ok {
			pipeline.source.pipe.Event <- events.NewErrorEvent(time.Now().UnixNano(), aerr.Path, aerr.Record, aerr.Error())
			if aerr.Lvl == adaptor.ERROR || aerr.Lvl == adaptor.CRITICAL {
				log.Println(aerr)
			}
		} else {
			if pipeline.Err == nil {
				pipeline.Err = err
			}
			pipeline.Stop()
		}
	}
}

func (pipeline *Pipeline) startMetricsGatherer() {
	for range pipeline.metricsTicker.C {
		pipeline.emitMetrics()
	}
}

// emit the metrics
func (pipeline *Pipeline) emitMetrics() {
<<<<<<< HEAD

	frontier := make([]*Node, 1)
	frontier[0] = pipeline.source

	for {
		// pop the first item
		node := frontier[0]
		frontier = frontier[1:]

		// do something with the node
		pipeline.source.pipe.Event <- events.NewMetricsEvent(time.Now().UnixNano(), node.Path(), node.pipe.MessageCount)

		// add this nodes children to the frontier
		for _, child := range node.Children {
			frontier = append(frontier, child)
		}

		// if we're empty
		if len(frontier) == 0 {
			break
		}
	}
=======
	pipeline.apply(func(node *Node) {
		pipeline.source.pipe.Event <- events.NewMetricsEvent(time.Now().UnixNano(), node.Path(), node.pipe.MessageCount)
	})
>>>>>>> ca49aca2
}

func (pipeline *Pipeline) startStateSaver() {
	for range pipeline.sessionTicker.C {
		pipeline.setState()
	}
}

func (pipeline *Pipeline) setState() {
	pipeline.apply(func(node *Node) {
		if node.Type != "transformer" && node.pipe.LastMsg != nil {
			pipeline.sessionStore.Set(node.Path(), &state.MsgState{Msg: node.pipe.LastMsg, Extra: node.pipe.ExtraState})
		}
	})
}

func (pipeline *Pipeline) initState() {
	pipeline.apply(func(node *Node) {
		if node.Type != "transformer" {
			state, _ := pipeline.sessionStore.Get(node.Path())
			if state != nil {
				node.pipe.LastMsg = state.Msg
				node.pipe.ExtraState = state.Extra
			}
		}
	})
}

// apply maps a function f across all nodes of a pipeline
func (pipeline *Pipeline) apply(f func(*Node)) {
	if pipeline.source == nil {
		return
	}
	head := pipeline.source
	nodes := []*Node{head}
	for len(nodes) > 0 {
		head, nodes = nodes[0], nodes[1:]
		f(head)
		nodes = append(nodes, head.Children...)
	}
}<|MERGE_RESOLUTION|>--- conflicted
+++ resolved
@@ -157,34 +157,9 @@
 
 // emit the metrics
 func (pipeline *Pipeline) emitMetrics() {
-<<<<<<< HEAD
-
-	frontier := make([]*Node, 1)
-	frontier[0] = pipeline.source
-
-	for {
-		// pop the first item
-		node := frontier[0]
-		frontier = frontier[1:]
-
-		// do something with the node
-		pipeline.source.pipe.Event <- events.NewMetricsEvent(time.Now().UnixNano(), node.Path(), node.pipe.MessageCount)
-
-		// add this nodes children to the frontier
-		for _, child := range node.Children {
-			frontier = append(frontier, child)
-		}
-
-		// if we're empty
-		if len(frontier) == 0 {
-			break
-		}
-	}
-=======
 	pipeline.apply(func(node *Node) {
 		pipeline.source.pipe.Event <- events.NewMetricsEvent(time.Now().UnixNano(), node.Path(), node.pipe.MessageCount)
 	})
->>>>>>> ca49aca2
 }
 
 func (pipeline *Pipeline) startStateSaver() {
