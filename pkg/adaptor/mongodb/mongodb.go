package mongodb

import (
	"crypto/tls"
	"crypto/x509"
	"fmt"
	"net"
	"regexp"
	"strings"
	"sync"
	"time"

	"git.compose.io/compose/transporter/pkg/adaptor"
	"git.compose.io/compose/transporter/pkg/message"
<<<<<<< HEAD
=======
	"git.compose.io/compose/transporter/pkg/message/adaptor/mongodb"
	"git.compose.io/compose/transporter/pkg/message/data"
	"git.compose.io/compose/transporter/pkg/message/ops"
>>>>>>> ca49aca2
	"git.compose.io/compose/transporter/pkg/pipe"
	"gopkg.in/mgo.v2"
	"gopkg.in/mgo.v2/bson"
)

const (
	bufferSize int = 1e6
	bufferLen  int = 5e5
)

// MongoDB is an adaptor to read / write to mongodb.
// it works as a source by copying files, and then optionally tailing the oplog
type MongoDB struct {
	// pull these in from the node
	uri   string
	tail  bool // run the tail oplog
	debug bool
	conf  Config

	// save time by setting these once
	collectionMatch *regexp.Regexp
	database        string

	oplogTime bson.MongoTimestamp

	//
	pipe *pipe.Pipe
	path string

	// mongo connection and options
	mongoSession   *mgo.Session
	sessionTimeout time.Duration
	oplogTimeout   time.Duration

	// a buffer to hold documents
	buffLock         sync.Mutex
	opsBufferCount   int
	opsBuffer        map[string][]message.Msg
	opsBufferSize    int
	bulkWriteChannel chan *syncDoc
	bulkQuitChannel  chan chan bool
	bulk             bool

	restartable bool // this refers to being able to refresh the iterator, not to the restart based on session op
}

type syncDoc struct {
	Doc        map[string]interface{}
	Collection string
}

// Description for mongodb adaptor
func (m *MongoDB) Description() string {
	return "a mongodb adaptor that functions as both a source and a sink"
}

const sampleConfig = `
- localmongo:
    type: mongo
    uri: mongodb://127.0.0.1:27017/test
    namespace: test.data
    debug: true
`

// SampleConfig for mongodb adaptor
func (m *MongoDB) SampleConfig() string {
	return sampleConfig
}

func init() {
	adaptor.Add("mongo", adaptor.Creator(func(p *pipe.Pipe, path string, extra adaptor.Config) (adaptor.Adaptor, error) {
		var (
			conf Config
			err  error
		)
		if err = extra.Construct(&conf); err != nil {
			return nil, err
		}

		if conf.URI == "" || conf.Namespace == "" {
			return nil, fmt.Errorf("both uri and namespace required, but missing ")
		}

		if conf.Debug {
			fmt.Printf("Mongo Config %+v\n", conf)
		}

		m := &MongoDB{
			restartable:      true,            // assume for that we're able to restart the process
			oplogTimeout:     5 * time.Second, // timeout the oplog iterator
			pipe:             p,
			uri:              conf.URI,
			tail:             conf.Tail,
			debug:            conf.Debug,
			path:             path,
			opsBuffer:        make(map[string][]message.Msg),
			bulkWriteChannel: make(chan *syncDoc),
			bulkQuitChannel:  make(chan chan bool),
			bulk:             conf.Bulk,
			conf:             conf,
		}
		// opsBuffer:        make([]*SyncDoc, 0, MONGO_BUFFER_LEN),

		m.database, m.collectionMatch, err = extra.CompileNamespace()
		if err != nil {
			return m, err
		}

		if conf.Timeout == "" {
			m.sessionTimeout = time.Duration(10) * time.Second
		} else {
			timeout, err := time.ParseDuration(conf.Timeout)
			if err != nil {
				return m, fmt.Errorf("unable to parse timeout (%s), %s\n", conf.Timeout, err.Error())
			}
			m.sessionTimeout = timeout
		}

		return m, nil
	}))
}

// Connect tests the mongodb connection and initializes the mongo session
func (m *MongoDB) Connect() error {
	dialInfo, err := mgo.ParseURL(m.uri)
	if err != nil {
		return fmt.Errorf("unable to parse uri (%s), %s\n", m.uri, err.Error())
	}

	if m.conf.Ssl != nil {
		tlsConfig := &tls.Config{}
		roots := x509.NewCertPool()
		if len(m.conf.Ssl.CaCerts) == 0 {
			tlsConfig.InsecureSkipVerify = true
		}
		for _, caCert := range m.conf.Ssl.CaCerts {
			if ok := roots.AppendCertsFromPEM([]byte(caCert)); !ok {
				return fmt.Errorf("failed to parse root certificate")
			}
		}
		tlsConfig.RootCAs = roots
		dialInfo.DialServer = func(addr *mgo.ServerAddr) (net.Conn, error) {
			return tls.Dial("tcp", addr.String(), tlsConfig)
		}
	}

	dialInfo.Timeout = m.sessionTimeout

	m.mongoSession, err = mgo.DialWithInfo(dialInfo)
	if err != nil {
		return err
	}

	// set some options on the session
	m.mongoSession.EnsureSafe(&mgo.Safe{W: m.conf.Wc, FSync: m.conf.FSync})
	m.mongoSession.SetBatch(1000)
	m.mongoSession.SetPrefetch(0.5)

	if m.tail {
		if iter := m.mongoSession.DB("local").C("oplog.rs").Find(bson.M{}).Limit(1).Iter(); iter.Err() != nil {
			return iter.Err()
		}
	}
	return nil
}

// Start the adaptor as a source
func (m *MongoDB) Start() (err error) {
	defer func() {
		m.pipe.Stop()
	}()

	m.oplogTime = nowAsMongoTimestamp()
	if m.debug {
		fmt.Printf("setting start timestamp: %d\n", m.oplogTime)
	}

	err = m.catData()
	if err != nil {
		m.pipe.Err <- err
		return err
	}
	if m.tail {
		// replay the oplog
		err = m.tailData()
		if err != nil {
			m.pipe.Err <- err
			return err
		}
	}

	return
}

// Listen starts the pipe's listener
func (m *MongoDB) Listen() (err error) {
	defer func() {
		m.pipe.Stop()
	}()

	if m.bulk {
		go m.bulkWriter()
	}
	return m.pipe.Listen(m.writeMessage, m.collectionMatch)
}

// Stop the adaptor
func (m *MongoDB) Stop() error {
	m.pipe.Stop()

	// if we're bulk writing, ask our writer to exit here
	if m.bulk {
		q := make(chan bool)
		m.bulkQuitChannel <- q
		<-q
	}

	return nil
}

// writeMessage writes one message to the destination mongo, or sends an error down the pipe
// TODO this can be cleaned up.  I'm not sure whether this should pipe the error, or whether the
//   caller should pipe the error
func (m *MongoDB) writeMessage(msg message.Msg) (message.Msg, error) {
	_, msgColl, err := message.SplitNamespace(msg)
	if err != nil {
		m.pipe.Err <- adaptor.NewError(adaptor.ERROR, m.path, fmt.Sprintf("mongodb error (msg namespace improperly formatted, must be database.collection, got %s)", msg.Namespace()), msg.Data())
		return msg, nil
	}

	doc := &syncDoc{
		Doc:        msg.Data(),
		Collection: msgColl,
	}

	if m.bulk {
		m.bulkWriteChannel <- doc
		return msg, nil
	}
	a := message.MustUseAdaptor("mongo").(mongodb.Adaptor).MustUseSession(m.mongoSession)
	if msg.OP() == ops.Delete {
		newMsg, dErr := message.Exec(a, a.From(ops.Delete, msgColl, doc.Doc))
		if dErr != nil {
			m.pipe.Err <- adaptor.NewError(adaptor.ERROR, m.path, fmt.Sprintf("mongodb error removing (%s)", err.Error()), msg.Data)
		}
		return newMsg, dErr
	}
	msg, err = message.Exec(a, a.From(ops.Insert, m.computeNamespace(msgColl), doc.Doc))
	if mgo.IsDup(err) {
		msg, err = message.Exec(a, a.From(ops.Update, m.computeNamespace(msgColl), doc.Doc))
	}
	if err != nil {
		m.pipe.Err <- adaptor.NewError(adaptor.ERROR, m.path, fmt.Sprintf("mongodb error (%s)", err.Error()), msg.Data)
	}
	return msg, err
}

func (m *MongoDB) bulkWriter() {
	for {
		select {
		case doc := <-m.bulkWriteChannel:
			sz, err := docSize(doc.Doc)
			if err != nil {
				m.pipe.Err <- adaptor.NewError(adaptor.ERROR, m.path, fmt.Sprintf("mongodb error (%s)", err.Error()), doc)
				break
			}

			if ((sz + m.opsBufferSize) > bufferSize) || (m.opsBufferCount == bufferLen) {
				m.writeBuffer() // send it off to be inserted
			}

			m.buffLock.Lock()
			m.opsBufferCount++
			m.opsBuffer[doc.Collection] = append(m.opsBuffer[doc.Collection], message.MustUseAdaptor("mongo").From(ops.Insert, m.computeNamespace(doc.Collection), doc.Doc))
			m.opsBufferSize += sz
			m.buffLock.Unlock()
		case <-time.After(2 * time.Second):
			m.writeBuffer()
		case q := <-m.bulkQuitChannel:
			m.writeBuffer()
			q <- true
		}
	}
}

func (m *MongoDB) writeBuffer() {
	m.buffLock.Lock()
	defer m.buffLock.Unlock()
	for coll, docs := range m.opsBuffer {
		if len(docs) == 0 {
			continue
		}
		a := message.MustUseAdaptor("mongo").(mongodb.Adaptor).MustUseSession(m.mongoSession)
		err := a.BulkInsert(m.database, coll, docs...)

		if err != nil {
			if mgo.IsDup(err) {
				err = nil
				for _, op := range docs {
					_, e := message.Exec(a, a.From(ops.Insert, m.computeNamespace(coll), op.Data()))
					if mgo.IsDup(e) {
						_, e = message.Exec(a, a.From(ops.Update, m.computeNamespace(coll), op.Data()))
					}
					if e != nil {
						m.pipe.Err <- adaptor.NewError(adaptor.ERROR, m.path, fmt.Sprintf("mongodb error (%s)", e.Error()), op)
					}
				}
			} else {
				m.pipe.Err <- adaptor.NewError(adaptor.ERROR, m.path, fmt.Sprintf("mongodb error (%#v)", err.Error()), docs[0])
			}
		}

	}

	m.opsBufferCount = 0
	m.opsBuffer = make(map[string][]message.Msg)
	m.opsBufferSize = 0
}

// catdata pulls down the original collections
func (m *MongoDB) catData() (err error) {
	collections, _ := m.mongoSession.DB(m.database).CollectionNames()
	for _, collection := range collections {
		if strings.HasPrefix(collection, "system.") {
			continue
		} else if match := m.collectionMatch.MatchString(collection); !match {
			continue
		}

		var (
			query  = bson.M{}
			result bson.M // hold the document
		)

		iter := m.mongoSession.DB(m.database).C(collection).Find(query).Sort("_id").Iter()

		for {
			for iter.Next(&result) {
				if stop := m.pipe.Stopped; stop {
					return
				}

				// set up the message
				msg := message.MustUseAdaptor("mongo").From(ops.Insert, m.computeNamespace(collection), data.Data(result))

				m.pipe.Send(msg)
				result = bson.M{}
			}

			// we've exited the mongo read loop, lets figure out why
			// check here again if we've been asked to quit
			if stop := m.pipe.Stopped; stop {
				return
			}

			if iter.Err() != nil && m.restartable {
				fmt.Printf("got err reading collection. reissuing query %v\n", iter.Err())
				time.Sleep(1 * time.Second)
				iter = m.mongoSession.DB(m.database).C(collection).Find(query).Sort("_id").Iter()
				continue
			}
			break
		}
	}
	return
}

/*
 * tail the oplog
 */
func (m *MongoDB) tailData() (err error) {
	var (
		collection = m.mongoSession.DB("local").C("oplog.rs")
		result     oplogDoc // hold the document
		query      = bson.M{
			"ts": bson.M{"$gte": m.oplogTime},
		}

		iter = collection.Find(query).LogReplay().Sort("$natural").Tail(m.oplogTimeout)
	)

	for {
		for iter.Next(&result) {
			if stop := m.pipe.Stopped; stop {
				return
			}
			if result.validOp() {
				db, coll, _ := m.splitNamespace(result.Ns)
<<<<<<< HEAD
				
=======
>>>>>>> ca49aca2
				if db != m.database {
					continue
				}
				if strings.HasPrefix(coll, "system.") {
					continue
				} else if match := m.collectionMatch.MatchString(coll); !match {
					continue
				}

				var doc bson.M
				switch result.Op {
				case "i":
					doc = result.O
				case "d":
					doc = result.O
				case "u":
					doc, err = m.getOriginalDoc(result.O2, coll)
					if err != nil { // errors aren't fatal here, but we need to send it down the pipe
						m.pipe.Err <- adaptor.NewError(adaptor.ERROR, m.path, fmt.Sprintf("MongoDB error (%s)", err.Error()), nil)
						continue
					}
				default:
					m.pipe.Err <- adaptor.NewError(adaptor.ERROR, m.path, "MongoDB error (unknown op type)", nil)
					continue
				}

				msg := message.MustUseAdaptor("mongo").From(ops.OpTypeFromString(result.Op), m.computeNamespace(coll), data.Data(doc)).(*mongodb.Message)
				msg.TS = int64(result.Ts) >> 32

				m.oplogTime = result.Ts
				m.pipe.Send(msg)
			}
			result = oplogDoc{}
		}

		// we've exited the mongo read loop, lets figure out why
		// check here again if we've been asked to quit
		if stop := m.pipe.Stopped; stop {
			return
		}
		if iter.Timeout() {
			continue
		}
		if iter.Err() != nil {
			return adaptor.NewError(adaptor.CRITICAL, m.path, fmt.Sprintf("MongoDB error (error reading collection %s)", iter.Err()), nil)
		}

		// query will change,
		query = bson.M{
			"ts": bson.M{"$gte": m.oplogTime},
		}
		iter = collection.Find(query).LogReplay().Tail(m.oplogTimeout)
	}
}

// getOriginalDoc retrieves the original document from the database.  transport has no knowledge of update operations, all updates
// work as wholesale document replaces
func (m *MongoDB) getOriginalDoc(doc bson.M, collection string) (result bson.M, err error) {
	id, exists := doc["_id"]
	if !exists {
		return result, fmt.Errorf("can't get _id from document")
	}

	err = m.mongoSession.DB(m.database).C(collection).FindId(id).One(&result)
	if err != nil {
		err = fmt.Errorf("%s.%s %v %v", m.database, collection, id, err)
	}
	return
}

func (m *MongoDB) computeNamespace(collection string) string {
	return strings.Join([]string{m.database, collection}, ".")
}

// splitNamespace split's a mongo namespace by the first '.' into a database and a collection
func (m *MongoDB) splitNamespace(namespace string) (string, string, error) {
	fields := strings.SplitN(namespace, ".", 2)

	if len(fields) != 2 {
		return "", "", fmt.Errorf("malformed mongo namespace")
	}
	return fields[0], fields[1], nil
}

// oplogDoc are representations of the mongodb oplog document
// detailed here, among other places.  http://www.kchodorow.com/blog/2010/10/12/replication-internals/
type oplogDoc struct {
	Ts bson.MongoTimestamp `bson:"ts"`
	H  int64               `bson:"h"`
	V  int                 `bson:"v"`
	Op string              `bson:"op"`
	Ns string              `bson:"ns"`
	O  bson.M              `bson:"o"`
	O2 bson.M              `bson:"o2"`
}

// validOp checks to see if we're an insert, delete, or update, otherwise the
// document is skilled.
// TODO: skip system collections
func (o *oplogDoc) validOp() bool {
	return o.Op == "i" || o.Op == "d" || o.Op == "u"
}

// Config provides configuration options for a mongodb adaptor
// the notable difference between this and dbConfig is the presence of the Tail option
type Config struct {
	URI       string     `json:"uri" doc:"the uri to connect to, in the form mongodb://user:password@host.com:27017/auth_database"`
	Namespace string     `json:"namespace" doc:"mongo namespace to read/write"`
	Ssl       *sslConfig `json:"ssl,omitempty" doc:"ssl options for connection"`
	Timeout   string     `json:"timeout" doc:"timeout for establishing connection, format must be parsable by time.ParseDuration and defaults to 10s"`
	Debug     bool       `json:"debug" doc:"display debug information"`
	Tail      bool       `json:"tail" doc:"if tail is true, then the mongodb source will tail the oplog after copying the namespace"`
	Wc        int        `json:"wc" doc:"The write concern to use for writes, Int, indicating the minimum number of servers to write to before returning success/failure"`
	FSync     bool       `json:"fsync" doc:"When writing, should we flush to disk before returning success"`
	Bulk      bool       `json:"bulk" doc:"use a buffer to bulk insert documents"`
}

type sslConfig struct {
	CaCerts []string `json:"cacerts,omitempty" doc:"array of root CAs to use in order to verify the server certificates"`
}

func nowAsMongoTimestamp() bson.MongoTimestamp {
	return bson.MongoTimestamp(time.Now().Unix() << 32)
}

func newMongoTimestamp(s, i int) bson.MongoTimestamp {
	return bson.MongoTimestamp(int64(s)<<32 + int64(i))
}

// find the size of a document in bytes
func docSize(ops interface{}) (int, error) {
	b, err := bson.Marshal(ops)
	if err != nil {
		return 0, err
	}
	return len(b), nil
}<|MERGE_RESOLUTION|>--- conflicted
+++ resolved
@@ -12,12 +12,9 @@
 
 	"git.compose.io/compose/transporter/pkg/adaptor"
 	"git.compose.io/compose/transporter/pkg/message"
-<<<<<<< HEAD
-=======
 	"git.compose.io/compose/transporter/pkg/message/adaptor/mongodb"
 	"git.compose.io/compose/transporter/pkg/message/data"
 	"git.compose.io/compose/transporter/pkg/message/ops"
->>>>>>> ca49aca2
 	"git.compose.io/compose/transporter/pkg/pipe"
 	"gopkg.in/mgo.v2"
 	"gopkg.in/mgo.v2/bson"
@@ -406,10 +403,6 @@
 			}
 			if result.validOp() {
 				db, coll, _ := m.splitNamespace(result.Ns)
-<<<<<<< HEAD
-				
-=======
->>>>>>> ca49aca2
 				if db != m.database {
 					continue
 				}
